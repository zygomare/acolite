## def l1_convert
## converts Pléiades data to l1r NetCDF for acolite-gen
## written by Quinten Vanhellemont, RBINS
## 2021-02-24
## modifications: 2021-12-31 (QV) new handling of settings
##                2022-01-04 (QV) added netcdf compression
##                2022-11-09 (QV) updates for PNEO processing
##                2023-02-21 (QV) new handling for unprojected and projected data
##                2023-07-12 (QV) removed netcdf_compression settings from nc_write call
##                2024-04-17 (QV) use new gem NetCDF handling
##                2025-01-28 (QV) fix when pan meta is missing
##                2025-01-30 (QV) moved polygon limit
##                2025-02-02 (QV) removed percentiles
##                2025-02-04 (QV) improved settings handling
##                2025-02-07 (QV) added pleiades_force_metadata_geolocation

def l1_convert(inputfile, output = None, settings = None):

    import os, copy
    import dateutil.parser, time
    import numpy as np
    import acolite as ac
    import scipy.ndimage

    ## get run settings
    setu = {k: ac.settings['run'][k] for k in ac.settings['run']}

    ## additional run settings
    if settings is not None:
        settings = ac.acolite.settings.parse(settings)
        for k in settings: setu[k] = settings[k]
    ## end additional run settings

    verbosity = setu['verbosity']

    ## parse inputfile
    if type(inputfile) != list:
        if type(inputfile) == str:
            inputfile = inputfile.split(',')
        else:
            inputfile = list(inputfile)
    nscenes = len(inputfile)
    if verbosity > 1: print('Starting conversion of {} scenes'.format(nscenes))

    ofiles = []
    for bundle in inputfile:
        ofile = None

        ## check if we are dealing with Pléiades image bundle
        try:
            ifiles,mfiles,pifiles,pmfiles = ac.pleiades.bundle_test(bundle, listpan=True)
        except:
            print('Bundle {} not recognised.'.format(bundle))
            continue

        ## read meta data
        if verbosity > 1: print('Importing metadata from {}'.format(bundle))
        mfiles_set = set(mfiles)
        if len(mfiles_set)>1:
            print('Multiple metadata files found')
            return()

        sub = None
        pansub = None
        new = True
        new_pan = True
        ofile = None

        t0 = time.time()

        ## read metadata only once
        pmeta = None
        for mfile in mfiles_set: meta = ac.pleiades.metadata_parse(mfile)
        for pmfile in set(pmfiles):
            if pmfile == '': continue
            pmeta = ac.pleiades.metadata_parse(pmfile, pan=True)
        sensor = meta['sensor']

        ## get sensor specific defaults
        setd = ac.acolite.settings.parse(sensor)
        ## set sensor default if user has not specified the setting
        for k in setd:
            if k not in ac.settings['user']: setu[k] = setd[k]
        ## end set sensor specific defaults

        verbosity = setu['verbosity']
        if output is None: output = setu['output']
        limit = setu['limit']
        vname = setu['region_name']

        ## set resolution and band names
        if meta['sensor'] in ['PHR1A', 'PHR1B']:
            btags = {'Blue':'B0', 'Green':'B1', 'Red':'B2', 'NIR':'B3', 'Pan':'P'}
            ms_resolution = 2
            p_resolution = 0.5
        elif meta['sensor'] in ['PNEO3', 'PNEO4']:
            btags = {'BlueCoastal':'DB', 'Blue':'B', 'Green':'G', 'Red':'R', 'RedEdge':'RE', 'NIR':'NIR', 'PAN':'PAN'}
            #ms_resolution = 1.32
            ms_resolution = 1.2
            #p_resolution = 0.33
            p_resolution = 0.3


        ## parse metadata
        dtime = dateutil.parser.parse(meta['isotime'])
        doy = dtime.strftime('%j')
        se_distance = ac.shared.distance_se(doy)
        isodate = dtime.isoformat()

        ## read rsr
        sensor = meta['sensor']
        rsrd = ac.shared.rsr_dict(sensor)[sensor]

        ## get F0 - not stricty necessary if using provided F0
        f0 = ac.shared.f0_get(f0_dataset=setu['solar_irradiance_reference'])
        f0_b = ac.shared.rsr_convolute_dict(f0['wave']/1000, f0['data']*10, rsrd['rsr'])

        gatts = {'sensor':meta['sensor'], 'satellite':meta['satellite'],
                 'satellite_sensor':'{}_{}'.format(meta['satellite'], meta['sensor']),
                 'isodate':isodate,
                 'sza':meta['sza'], 'vza':meta['vza'], 'saa':meta['saa'],'vaa':meta['vaa'],
                 'raa':meta['raa'], 'se_distance': se_distance,
                 'mus': np.cos(meta['sza']*(np.pi/180.)),
                 'acolite_file_type': 'L1R'}

        ## add band info to gatts
        for b in rsrd['rsr_bands']:
            gatts['{}_wave'.format(b)] = rsrd['wave_nm'][b]
            gatts['{}_name'.format(b)] = rsrd['wave_name'][b]
            gatts['{}_f0'.format(b)] = f0_b[b]

        stime = dateutil.parser.parse(gatts['isodate'])
        oname = '{}_{}'.format(gatts['sensor'], stime.strftime('%Y_%m_%d_%H_%M_%S'))
        if vname != '': oname+='_{}'.format(vname)

        ## output file information
        ofile = '{}/{}_L1R.nc'.format(output, oname)
        pofile = '{}/{}_L1R_pan.nc'.format(output, oname)
        gatts['oname'] = oname
        gatts['ofile'] = ofile

        ## test scene
        if limit is not None:
            out_scene = ac.pleiades.geo.test_coverage(meta, limit, verbose=verbosity>2)
            if out_scene:
                print('Provided limit {} not covered by scene'.format(limit))
                continue

        dct = None
<<<<<<< HEAD
        ifile = ifiles[0]
        #try:
        #    dct = ac.shared.projection_read(ifile)
        #except:
        #    print('Could not determine projection from {}'.format(ifile))
=======
        ## find projection info based on first file
        ## of pleiades_force_metadata_geolocation is set the "old method" will be used
        if not setu['pleiades_force_metadata_geolocation']:
            ifile = ifiles[0]
            try:
                print('Reading projection from {}'.format(ifile))
                dct = ac.shared.projection_read(ifile)
            except:
                print('Could not determine projection from {}'.format(ifile))

            ## if we can read the projection, read other tiles and update dct
            if dct is not None:
                for ifile in ifiles[1:]:
                    ## read projection
                    print('Reading projection from {}'.format(ifile))
                    dct_tile = ac.shared.projection_read(ifile)
                    ## compute new ranges
                    dct['xrange'] = min(dct['xrange'][0], dct_tile['xrange'][0]),\
                                        max(dct['xrange'][1], dct_tile['xrange'][1])
                    dct['yrange'] = max(dct['yrange'][0], dct_tile['yrange'][0]),\
                                        min(dct['yrange'][1], dct_tile['yrange'][1])
                ## update dimensions
                dct['xdim'] = np.round((dct['xrange'][1] - dct['xrange'][0]) / dct['pixel_size'][0]).astype(int)
                dct['ydim'] = np.round((dct['yrange'][1] - dct['yrange'][0]) / dct['pixel_size'][1]).astype(int)
                dct['dimensions'] = (dct['xdim'], dct['ydim'])
>>>>>>> b4e0f28c

        new_method, reproject = False, False
        ## set up reprojection
        if (setu['reproject_inputfile_force']) | (setu['reproject_inputfile'] & (dct is None)):
            ## get image extent from metadata
            vlons = [meta['VERTICES'][v]['LON'] for v in meta['VERTICES']]
            vlats = [meta['VERTICES'][v]['LAT'] for v in meta['VERTICES']]

            ## set up ms projection
            if limit is None:
                vlimit = [np.nanmin(vlats), np.nanmin(vlons), np.nanmax(vlats), np.nanmax(vlons)]
                dct, nc_projection, warp_to = ac.shared.projection_setup(vlimit, ms_resolution)
            else:
                dct, nc_projection, warp_to = ac.shared.projection_setup(limit, ms_resolution)
            reproject = True
            ## update gatts
#             gatts['scene_xrange'] = dct['xrange']
#             gatts['scene_yrange'] = dct['yrange']
#             gatts['scene_proj4_string'] = dct['proj4_string']
#             gatts['scene_pixel_size'] = dct['pixel_size']
#             gatts['scene_dims'] = dct['dimensions']
#             if 'zone' in dct: gatts['scene_zone'] = dct['zone']

        if (dct is not None):
            new_method = True
            res_method = 'average'
            ## check limit
            if (limit is not None) & (reproject is False):
                dct_sub = ac.shared.projection_sub(dct, limit, four_corners=True)
                if dct_sub['out_lon']:
                    if verbosity > 1: print('Longitude limits outside {}'.format(bundle))
                    continue
                if dct_sub['out_lat']:
                    if verbosity > 1: print('Latitude limits outside {}'.format(bundle))
                    continue
                dct = {k: dct_sub[k] for k in dct_sub}

            ## MS data
            nc_projection = ac.shared.projection_netcdf(dct, add_half_pixel=False)
            xyr = [min(dct['xrange']),min(dct['yrange']),
                   max(dct['xrange']),max(dct['yrange']), dct['projection']]
            warp_to = (dct['projection'], xyr, dct['pixel_size'][0],dct['pixel_size'][1], res_method)

            ## PAN data
            dct_pan = {k:dct[k] for k in dct}
            dct_pan['pixel_size'] = (dct['pixel_size'][0] * (p_resolution/ms_resolution), dct['pixel_size'][1] * (p_resolution/ms_resolution))
            dct_pan['dimensions'] = np.round((dct_pan['yrange'][1]-dct_pan['yrange'][0]) / dct_pan['pixel_size'][1],0).astype(int), \
                                    np.round((dct_pan['xrange'][1]-dct_pan['xrange'][0]) / dct_pan['pixel_size'][0],0).astype(int)
            dct_pan['ydim'] = dct_pan['dimensions'][0]
            dct_pan['xdim'] = dct_pan['dimensions'][1]
            nc_projection_pan = ac.shared.projection_netcdf(dct_pan, add_half_pixel=False)
            xyr_pan = [min(dct_pan['xrange']), min(dct_pan['yrange']),
                       max(dct_pan['xrange']), max(dct_pan['yrange']), dct_pan['projection']]
            warp_to_pan = (dct_pan['projection'], xyr_pan, dct_pan['pixel_size'][0],dct_pan['pixel_size'][1], res_method)

            ## set up RPC DEM
            rpc_dem = None
            if setu['reproject_inputfile_dem']: rpc_dem = ac.dem.copernicus_dem_rpc(dct, output=output)

        ## convert using "old" method
        ## run through tiles and subset output data
        if (dct is None) & (new_method is False):
            print('Pléiades old method')
            t = time.process_time()
            gatts['scene_dims'] = int(meta['NROWS']), int(meta['NCOLS'])

            ## check if we need to find crop position
            if limit is not None:
                if len(limit) == 4:
                    ncols = int(meta['NCOLS'])
                    nrows = int(meta['NROWS'])
                    sub = ac.pleiades.geo.crop(meta, limit)
                    if pmeta is not None:
                        pansub = ac.pleiades.geo.crop(pmeta, limit)
                        ## QV 2022-11-09
                        ## force pan sub dimensions to match ms data
                        ## to be improved!
                        pansub[2] = sub[2]*4
                        pansub[3] = sub[3]*4

            if sub is not None:
                sub = [int(s) for s in sub]
                cropname = '_'.join([str(i) for i in sub])

            if sub is None:
                dims = int(meta['NROWS']), int(meta['NCOLS'])
                gatts['global_dims'] = dims
            else:
                dims = sub[3], sub[2]
                gatts['global_dims'] = sub[3], sub[2]

            new = True
            if new:
                gemo = ac.gem.gem(ofile, new = True)
                gemo.gatts = {k: gatts[k] for k in gatts}
                datasets = gemo.datasets

            ## write lat/lon
            if (setu['output_geolocation']):
                if ('lat' not in datasets) or ('lon' not in datasets):
                    if verbosity > 1: print('Writing geolocation lon/lat')
                    lon, lat = ac.pleiades.geo.ll(meta, sub=sub)
                    gemo.write('lon', lon)
                    #ac.output.nc_write(ofile, 'lon', lon, attributes=gatts, new=new)
                    lon = None
                    if verbosity > 1: print('Wrote lon')
                    #ac.output.nc_write(ofile, 'lat', lat)
                    gemo.write('lat', lat)
                    lat = None
                    if verbosity > 1: print('Wrote lat')
                    new = False

            ## run through image tiles
            tile_id = 0
            tile_dims = meta['tiles_nrows'], meta['tiles_ncols']

            for r_tile in range(meta['ntiles_R']):
                for c_tile in range(meta['ntiles_C']):
                    tile_id+=1
                    tile_name = 'R{}C{}'.format(r_tile+1,c_tile+1)
                    print(tile_id, tile_name)

                    ## tile offsets
                    tile_row_off = r_tile * tile_dims[0] # Y
                    tile_col_off = c_tile * tile_dims[1] # X

                    ## subsetting tiled image
                    ## not tested for ROI across tiles!
                    sub_tile = None
                    pansub_tile = None
                    if sub is not None:
                        sub_tile = [sub[0]-tile_col_off, sub[1]-tile_row_off,sub[2], sub[3]]

                        if sub_tile[0] < 0: continue
                        if sub_tile[1] < 0: continue
                        if sub_tile[0] > tile_dims[0]: continue
                        if sub_tile[1] > tile_dims[1]: continue
                        pansub_tile = [pansub[0]-(tile_col_off*4),
                                       pansub[1]-(tile_row_off*4),
                                       pansub[2], pansub[3]]

                    ifile = None
                    for it,tfile in enumerate(ifiles):
                        if tile_name not in tfile: continue
                        tbn = os.path.basename(tfile)
                        mfile=mfiles[it]
                        pifile=pifiles[it]
                        pmfile=pmfiles[it]
                        ## track PNEO RGB and NED tiles
                        if ('PNEO' in meta['sensor']):
                            if '_NED_' in tbn: ifile_ned=ifiles[it]
                            if '_RGB_' in tbn: ifile=ifiles[it]
                        else:
                            ifile=ifiles[it]

                    dct = None
                    nc_projection = None
                    update_projection = True

                    dct_pan = None
                    nc_projection_pan = None
                    update_projection_pan = True

                    ## read in TOA reflectances
                    for b in rsrd['rsr_bands']:
                        pan = False
                        if btags[b] in meta['BAND_INFO']:
                            bd = {k:meta['BAND_INFO'][btags[b]][k] for k in meta['BAND_INFO'][btags[b]]}
                            #idx = 1+bd['band_index']
                            idx = 0 + bd['band_index']
                            ## read data
                            ifile_ = '{}'.format(ifile)

                            ## Red Green Blue PNEO bands in RGB file
                            ## NIR, RedEdge, CoastalBlue in NED file
                            if ('PNEO' in meta['sensor']) & (b in ['BlueCoastal', 'RedEdge', 'NIR']):
                                ifile_ = '{}'.format(ifile_ned)

                            print('Reading band {} from {}'.format(b, ifile_))
                            data = ac.shared.read_band(ifile_, idx=idx, sub=sub_tile)
                            if update_projection:
                                try:
                                    dct = ac.shared.projection_read(ifile_)
                                    nc_projection = ac.shared.projection_netcdf(dct, add_half_pixel=False)
                                    if sub is not None:
                                        dct = ac.shared.projection_sub_dct(dct, sub)
                                        nc_projection = ac.shared.projection_netcdf(dct, add_half_pixel=False)
                                except BaseException as err:
                                    print("Could not determine projection from {} error {}".format(ifile_, type(err)))
                                    pass
                        else:
                            if pmeta is None: continue
                            if setu['pleiades_skip_pan']: continue
                            pan = True
                            if sub is None:
                                pandims = int(pmeta['NROWS']), int(pmeta['NCOLS'])
                            else:
                                pandims = pansub[3], pansub[2]

                            print('Reading band {} from {}'.format(b, pifile))
                            ## read data
                            data = ac.shared.read_band(pifile, idx=1, sub=pansub_tile)
                            try:
                                dct_pan = ac.shared.projection_read(pifile)
                                nc_projection_pan = ac.shared.projection_netcdf(dct_pan, add_half_pixel=False)
                                if pansub is not None:
                                    dct_pan = ac.shared.projection_sub_dct(dct_pan, pansub)
                                    nc_projection_pan = ac.shared.projection_netcdf(dct_pan, add_half_pixel=False)
                            except BaseException as err:
                                print("Could not determine projection from {} error {}".format(pifile, type(err)))
                                pass

                        nodata = data == np.uint16(meta['NODATA'])
                        nodata2 = data == 1
                        saturated = data >= np.uint16(meta['SATURATED']) -1

                        print(idx, b, btags[b])
                        data = data.astype(np.float32)
                        if (meta['RADIOMETRIC_PROCESSING'] == 'RADIANCE') | (meta['RADIOMETRIC_PROCESSING'] == 'BASIC'):
                            #data *= (1./meta['BAND_INFO'][btags[b]]['radiance_gain'])
                            #data += (meta['BAND_INFO'][btags[b]]['radiance_bias'])
                            #data *= (np.pi * gatts['se_distance']**2) / (meta['BAND_INFO'][btags[b]]['F0'] * gatts['mus'])
                            data *= (1./bd['radiance_gain'])
                            data += (bd['radiance_bias'])
                            data *= (np.pi * gatts['se_distance']**2) / (bd['F0'] * gatts['mus'])
                        elif (meta['RADIOMETRIC_PROCESSING'] == 'LINEAR_STRETCH'):
                            print('Warning linear stretch data')
                            #data *= (1./meta['BAND_INFO'][btags[b]]['radiance_gain'])
                            #data += (meta['BAND_INFO'][btags[b]]['radiance_bias'])
                            #data *= (np.pi * gatts['se_distance']**2) / (meta['BAND_INFO'][btags[b]]['F0'] * gatts['mus'])
                            data *= (1./bd['radiance_gain'])
                            data += (bd['radiance_bias'])
                            data *= (np.pi * gatts['se_distance']**2) / (bd['F0'] * gatts['mus'])
                        elif (meta['RADIOMETRIC_PROCESSING'] == 'REFLECTANCE'):
                            #data /= meta['BAND_INFO'][btags[b]]['reflectance_gain']
                            #data += meta['BAND_INFO'][btags[b]]['reflectance_bias']
                            data /= bd['reflectance_gain']
                            data += bd['reflectance_bias']
                            data /= gatts['mus']
                        else:
                            print("{} RADIOMETRIC_PROCESSING not recognised".format(metadata['RADIOMETRIC_PROCESSING']))
                            continue

                        data[nodata] = np.nan
                        data[nodata2] = np.nan
                        data[saturated] = np.nan

                        ds = 'rhot_{}'.format(rsrd['wave_name'][b])
                        ds_att = {'wavelength':rsrd['wave_nm'][b]}

                        ## QV 2022-11-09
                        ## nc_projection does not match when using crop
                        #if sub is not None:
                        #    nc_projection = None
                        #    nc_projection_pan = None

                        if pan:
                            cur_shape = data.shape
                            if cur_shape != pandims:
                                data_full = np.zeros(pandims)+np.nan
                                data_full[tile_row_off*4:tile_row_off*4+cur_shape[0],
                                          tile_col_off*4:tile_col_off*4+cur_shape[1]] = data
                            else:
                                data_full = data * 1.0

                            ## write to netcdf file
                            if new_pan:
                                gemop = ac.gem.gem(pofile, new = True)
                                gemop.gatts = {k: gatts[k] for k in gatts}
                                gemop.nc_projection = nc_projection_pan

                            if (update_projection_pan) & (nc_projection_pan is not None):
                                print('Updating PAN projection')
                                gemop.nc_projection = nc_projection_pan
                            gemop.write(ds, data_full, ds_att = ds_att, replace_nan=True, update_projection = update_projection_pan)

                            #ac.output.nc_write(pofile, ds, data_full, replace_nan=True, #attributes=gatts,
                            #                    new=new_pan, dataset_attributes = ds_att,
                            #                    nc_projection=nc_projection_pan, update_projection=update_projection_pan)
                            data_full = None
                            update_projection_pan = False
                            new_pan = False

                            ## mask data before zooming
                            dmin = np.nanmin(data)
                            data[np.isnan(data)] = 0
                            data = scipy.ndimage.zoom(data, 0.25, order=1)
                            data[data<dmin] = np.nan
                            data[data==dmin] = np.nan

                        cur_shape = data.shape
                        print(dims)
                        print(cur_shape)
                        print(tile_row_off,tile_col_off)
                        if cur_shape != dims:
                            data_full = np.zeros(dims)+np.nan
                            data_full[tile_row_off:tile_row_off+cur_shape[0],
                                      tile_col_off:tile_col_off+cur_shape[1]] = data
                        else:
                            data_full = data * 1.0
                        data = None

                        ## update lat/lon if we were able to compute nc_projection
                        if (update_projection) & (nc_projection is not None):
                            if verbosity > 1: print('Writing geolocation lon/lat')
                            lon, lat = ac.shared.projection_geo(dct, add_half_pixel=False)
                            print('Updating MS projection')
                            gemo.nc_projection = nc_projection
                            print(lon.shape)
                            #ac.output.nc_write(ofile, 'lon', lon, double=True,
                            #                    nc_projection=nc_projection, update_projection=update_projection)
                            gemo.write('lon', lon, update_projection = True)
                            lon = None
                            update_projection = False

                            if verbosity > 1: print('Wrote lon')
                            print(lat.shape)
                            #ac.output.nc_write(ofile, 'lat', lat, double=True,
                            #                    nc_projection=nc_projection, update_projection=update_projection)
                            gemo.write('lat', lat)
                            lat = None
                            if verbosity > 1: print('Wrote lat')

                        ## write to netcdf file
                        #ac.output.nc_write(ofile, ds, data_full, replace_nan=True, attributes=gatts, new=new, dataset_attributes = ds_att,
                        #                    nc_projection=nc_projection, update_projection=update_projection)
                        gemo.write(ds, data_full, ds_att = ds_att, replace_nan=True)
                        update_projection = False
                        new = False
                        if verbosity > 1: print('Converting bands: Wrote {} ({})'.format(ds, data_full.shape))
            ### end old method
        else:
            print('Pléiades new method')

            if new:
                gemo = ac.gem.gem(ofile, new = True)
                gemo.gatts = {k: gatts[k] for k in gatts}
                datasets = gemo.datasets

            ## run through image tiles
            t = time.process_time()

            ## write lat/lon
            if (setu['output_geolocation']):
                if verbosity > 1: print('Writing geolocation lon/lat')
                lon, lat = ac.shared.projection_geo(dct, add_half_pixel=True)
                #ac.output.nc_write(ofile, 'lon', lon, attributes=gatts, new=new, nc_projection=nc_projection)
                gemo.write('lon', lon)
                if verbosity > 1: print('Wrote lon ({})'.format(lon.shape))
                lon = None
                #ac.output.nc_write(ofile, 'lat', lat)
                gemo.write('lat', lat)
                if verbosity > 1: print('Wrote lat ({})'.format(lat.shape))
                lat = None
                #new=False

            ## read in TOA reflectances
            for b in rsrd['rsr_bands']:
                print(b)
                bd = None
                if b in ['Pan', 'PAN']:
                    pan = True
                    if pmeta is None: continue
                    if setu['pleiades_skip_pan']: continue
                    tfiles = [f for f in pifiles]
                    bd = {k:pmeta['BAND_INFO'][btags[b]][k] for k in pmeta['BAND_INFO'][btags[b]]}
                    idx = 1
                else:
                    pan = False
                    if ('PNEO' in meta['sensor']):
                        tfiles = [f for f in ifiles if '_RGB_' in os.path.basename(f)]
                        tfiles.sort()
                        tfiles_ned = [f for f in ifiles if '_NED_' in os.path.basename(f)]
                        tfiles_ned.sort()
                    else:
                        tfiles = [f for f in ifiles]
                    bd = {k:meta['BAND_INFO'][btags[b]][k] for k in meta['BAND_INFO'][btags[b]]}
                    idx = 0 + bd['band_index']
                if bd is None:
                    print('{} not found in BAND_INFO'.format(b))
                    continue

                its = 1
                if (pan) & (setu['pleiades_skip_pan'] is False): its = 2

                for ii in range(its):
                    if (ii == 1):
                        if pan is False: continue

                    ## run through tiles
                    for it,tfile in enumerate(tfiles):
                        tfile_ = '{}'.format(tfile)
                        ## Red Green Blue PNEO bands in RGB file
                        ## NIR, RedEdge, CoastalBlue in NED file
                        if ('PNEO' in meta['sensor']) & (b in ['BlueCoastal', 'RedEdge', 'NIR']):
                            tfile_ = '{}'.format(tfiles_ned[it])
                        print('Reading band {} from {}'.format(b, tfile_))

                        if (ii == 0):
                            data_in = ac.shared.read_band(tfile_, idx=idx, sub=sub, warp_to=warp_to, rpc_dem=rpc_dem)
                        else:
                            data_in = ac.shared.read_band(tfile_, idx=idx, sub=sub, warp_to=warp_to_pan, rpc_dem=rpc_dem)
                        nodata = data_in == np.uint16(meta['NODATA'])
                        nodata2 = data_in == 1
                        saturated = data_in >= np.uint16(meta['SATURATED']) -1

                        data_in = data_in.astype(np.float32)
                        if it == 0:
                            data = data_in
                        else:
                            #dsub = np.where((data_in>=1) & (data < 1))
                            dsub = np.where((data_in>0) & (data == 0))
                            data[dsub] = data_in[dsub]
                    ## end run through tiles

                    ## convert to reflectance
                    if (meta['RADIOMETRIC_PROCESSING'] == 'RADIANCE') | (meta['RADIOMETRIC_PROCESSING'] == 'BASIC'):
                        data *= (1./bd['radiance_gain'])
                        data += (bd['radiance_bias'])
                        data *= (np.pi * gatts['se_distance']**2) / (bd['F0'] * gatts['mus'])
                    elif (meta['RADIOMETRIC_PROCESSING'] == 'LINEAR_STRETCH'):
                        print('Warning linear stretch data')
                        data *= (1./bd['radiance_gain'])
                        data += (bd['radiance_bias'])
                        data *= (np.pi * gatts['se_distance']**2) / (bd['F0'] * gatts['mus'])
                    elif (meta['RADIOMETRIC_PROCESSING'] == 'REFLECTANCE'):
                        data /= bd['reflectance_gain']
                        data += bd['reflectance_bias']
                        data /= gatts['mus']
                    else:
                        print("{} RADIOMETRIC_PROCESSING not recognised".format(metadata['RADIOMETRIC_PROCESSING']))
                        continue

                    ds = 'rhot_{}'.format(rsrd['wave_name'][b])
                    ds_att = {'wavelength':rsrd['wave_nm'][b]}

                    ## write to netcdf file
                    if (ii == 0):
                        #ac.output.nc_write(ofile, ds, data, attributes=gatts, new=new,
                        #                   dataset_attributes = ds_att, nc_projection=nc_projection)
                        #new = False
                        gemo.write(ds, data, ds_att = ds_att)
                    else: ## second iteration is pan at native resolution
                        #ac.output.nc_write(pofile, ds, data, new=new_pan,
                        #                   dataset_attributes = ds_att, nc_projection=nc_projection_pan)
                        #new_pan = False
                        ## write to netcdf file
                        gemop = ac.gem.gem(pofile, new = True)
                        gemop.gatts = {k: gatts[k] for k in gatts}
                        gemop.nc_projection = nc_projection_pan
                        gemop.write(ds, data, ds_att = ds_att)

                    if verbosity > 1: print('Converting bands: Wrote {} ({})'.format(ds, data.shape))
        if verbosity > 1:
            print('Conversion took {:.1f} seconds'.format(time.time()-t0))
            print('Created {}'.format(ofile))
        gemo.close()
        try:
            gemop.close()
        except:
            pass
        if ofile not in ofiles: ofiles.append(ofile)

    return(ofiles, setu)<|MERGE_RESOLUTION|>--- conflicted
+++ resolved
@@ -95,11 +95,8 @@
             p_resolution = 0.5
         elif meta['sensor'] in ['PNEO3', 'PNEO4']:
             btags = {'BlueCoastal':'DB', 'Blue':'B', 'Green':'G', 'Red':'R', 'RedEdge':'RE', 'NIR':'NIR', 'PAN':'PAN'}
-            #ms_resolution = 1.32
-            ms_resolution = 1.2
-            #p_resolution = 0.33
-            p_resolution = 0.3
-
+            ms_resolution = 1.32
+            p_resolution = 0.33
 
         ## parse metadata
         dtime = dateutil.parser.parse(meta['isotime'])
@@ -147,13 +144,6 @@
                 continue
 
         dct = None
-<<<<<<< HEAD
-        ifile = ifiles[0]
-        #try:
-        #    dct = ac.shared.projection_read(ifile)
-        #except:
-        #    print('Could not determine projection from {}'.format(ifile))
-=======
         ## find projection info based on first file
         ## of pleiades_force_metadata_geolocation is set the "old method" will be used
         if not setu['pleiades_force_metadata_geolocation']:
@@ -179,7 +169,6 @@
                 dct['xdim'] = np.round((dct['xrange'][1] - dct['xrange'][0]) / dct['pixel_size'][0]).astype(int)
                 dct['ydim'] = np.round((dct['yrange'][1] - dct['yrange'][0]) / dct['pixel_size'][1]).astype(int)
                 dct['dimensions'] = (dct['xdim'], dct['ydim'])
->>>>>>> b4e0f28c
 
         new_method, reproject = False, False
         ## set up reprojection
